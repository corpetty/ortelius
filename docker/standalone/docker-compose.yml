version: '3'
volumes:
  avalanche-data:
  avalanche-ipcs:
networks:
  services:
    external:
      name: ortelius_services
services:
  avalanche:
    networks:
      - services
    env_file:
      - standalone.env
<<<<<<< HEAD
    image: "arthurk/avalanchego:12a3008f"
=======
    image: "avaplatform/avalanchego:v1.2.3"
>>>>>>> 28622cc3
    command: /bin/sh -cx "exec ./build/avalanchego
      --network-id=$${NETWORKID}
      --db-dir=/var/lib/avalanche
      --log-level=info
      --http-host=0.0.0.0
      --bootstrap-ids='NodeID-E349V27puxyemQTc6QDDGaLD1kEF1GJfa,NodeID-Pvfe5vYMUMecgXWcbtmSjqVxcisQJuHty,NodeID-PCe2PQb5wwXT7JUsFQjrqb8bVhRinnKoW'
      --bootstrap-ips='188.166.203.71:9653,161.35.247.229:9653,161.35.247.230:9653'
      --ipcs-chain-ids=$${P_CHAINID},$${X_CHAINID}
      --coreth-config='{\"rpc-gas-cap\":2500000000,\"rpc-tx-fee-cap\":100,\"eth-api-enabled\":true,\"debug-api-enabled\":true,\"tx-pool-api-enabled\":true}'
      "
    ports:
      - "9655:9655"
    volumes:
      - avalanche-data:/var/lib/avalanche
      - avalanche-ipcs:/tmp
    depends_on:
      - producer
    restart: always
  producer: &ortelius-app
<<<<<<< HEAD
    image: "arthurk/ortelius:757b92d"
=======
    image: "avaplatform/ortelius:9d45760"
>>>>>>> 28622cc3
    command: ["stream", "producer", "-c", "/opt/config.json"]
    networks:
      - services
    external_links:
      - mysql
      - redis
    volumes:
      - avalanche-ipcs:/tmp
      - ./config.standalone.json:/opt/config.json
    restart: on-failure
  indexer:
    <<: *ortelius-app
    command: ["stream", "indexer", "-c", "/opt/config.json"]
  api:
    <<: *ortelius-app
    command: ["api", "-c", "/opt/config.json"]
    ports:
      - 8080:8080<|MERGE_RESOLUTION|>--- conflicted
+++ resolved
@@ -12,11 +12,7 @@
       - services
     env_file:
       - standalone.env
-<<<<<<< HEAD
     image: "arthurk/avalanchego:12a3008f"
-=======
-    image: "avaplatform/avalanchego:v1.2.3"
->>>>>>> 28622cc3
     command: /bin/sh -cx "exec ./build/avalanchego
       --network-id=$${NETWORKID}
       --db-dir=/var/lib/avalanche
@@ -36,11 +32,7 @@
       - producer
     restart: always
   producer: &ortelius-app
-<<<<<<< HEAD
     image: "arthurk/ortelius:757b92d"
-=======
-    image: "avaplatform/ortelius:9d45760"
->>>>>>> 28622cc3
     command: ["stream", "producer", "-c", "/opt/config.json"]
     networks:
       - services
