--- conflicted
+++ resolved
@@ -29,18 +29,13 @@
 	ConsumerEventTypeDefault = EventTypeDecisions
 	ConsumerMaxBytesDefault  = 10e8
 
-<<<<<<< HEAD
-	pollLimit = 5000
-	pollSleep = 250 * time.Millisecond
+	pollLimit = 500
+	pollSleep = 500 * time.Millisecond
 
 	defaultTxChannelSize = 1024
 
 	// DefaultConsumeProcessWriteTimeout consume context
 	DefaultConsumeProcessWriteTimeout = 3 * time.Minute
-=======
-	pollLimit = 500
-	pollSleep = 500 * time.Millisecond
->>>>>>> a65149f8
 )
 
 type serviceConsumerFactory func(uint32, string, string) (services.Consumer, error)
@@ -88,11 +83,8 @@
 			chainID:   chainID,
 			conns:     conns,
 			sc:        sc,
-<<<<<<< HEAD
 
 			processorDoneCh: make(chan struct{}),
-=======
->>>>>>> a65149f8
 		}
 
 		switch eventType {
