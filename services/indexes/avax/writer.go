// (c) 2020, Ava Labs, Inc. All rights reserved.
// See the file LICENSE for licensing terms.

package avax

import (
	"fmt"
	"reflect"

	"github.com/ava-labs/avalanchego/vms/platformvm"

	"github.com/ava-labs/ortelius/cfg"

	"github.com/ava-labs/avalanchego/ids"
	"github.com/ava-labs/avalanchego/utils/crypto"
	"github.com/ava-labs/avalanchego/utils/math"
	"github.com/ava-labs/avalanchego/vms/components/avax"
	"github.com/ava-labs/avalanchego/vms/components/verify"
	"github.com/ava-labs/avalanchego/vms/nftfx"
	"github.com/ava-labs/avalanchego/vms/secp256k1fx"
	"github.com/gocraft/health"

	"github.com/ava-labs/ortelius/services"
	"github.com/ava-labs/ortelius/services/db"
	"github.com/ava-labs/ortelius/services/indexes/models"
)

var (
	MaxSerializationLen = 64000

	// MaxMemoLen is the maximum number of bytes a memo can be in the database
	MaxMemoLen = 2048
)

var ecdsaRecoveryFactory = crypto.FactorySECP256K1R{}

type Writer struct {
	chainID     string
	avaxAssetID ids.ID
	stream      *health.Stream
}

func NewWriter(chainID string, avaxAssetID ids.ID, stream *health.Stream) *Writer {
	return &Writer{chainID: chainID, avaxAssetID: avaxAssetID, stream: stream}
}

type AddInsContainer struct {
	Ins     []*avax.TransferableInput
	ChainID string
}

type AddOutsContainer struct {
	Outs    []*avax.TransferableOutput
	Stake   bool
	ChainID string
}

func (w *Writer) InsertTransaction(
	ctx services.ConsumerCtx,
	txBytes []byte,
	unsignedBytes []byte,
	baseTx *avax.BaseTx,
	creds []verify.Verifiable,
	txType models.TransactionType,
	addIns *AddInsContainer,
	addOuts *AddOutsContainer,
	addlOutTxfee uint64,
	genesis bool,
) error {
	var (
		err      error
		totalin  uint64 = 0
		totalout uint64 = 0
	)

	inidx := 0
	for _, in := range baseTx.Ins {
		totalin, err = w.InsertTransactionIns(inidx, ctx, totalin, in, baseTx.ID(), creds, unsignedBytes, w.chainID)
		if err != nil {
			return err
		}
		inidx++
	}

	if addIns != nil {
		for _, in := range addIns.Ins {
			totalin, err = w.InsertTransactionIns(inidx, ctx, totalin, in, baseTx.ID(), creds, unsignedBytes, addIns.ChainID)
			if err != nil {
				return err
			}
			inidx++
		}
	}

	var idx uint32
	for _, out := range baseTx.Outs {
		totalout, err = w.InsertTransactionOuts(idx, ctx, totalout, out, baseTx.ID(), w.chainID, false)
		if err != nil {
			return err
		}
		idx++
	}

	if addOuts != nil {
		for _, out := range addOuts.Outs {
			totalout, err = w.InsertTransactionOuts(idx, ctx, totalout, out, baseTx.ID(), addOuts.ChainID, addOuts.Stake)
			if err != nil {
				return err
			}
			idx++
		}
	}

	txfee := totalin - (totalout + addlOutTxfee)
	if genesis {
		txfee = 0
	} else if totalin < (totalout + addlOutTxfee) {
		txfee = 0
	}

	// Add baseTx to the table
	return w.InsertTransactionBase(
		ctx,
		baseTx.ID(),
		w.chainID,
		txType.String(),
		baseTx.Memo,
		txBytes,
		txfee,
		genesis,
	)
}

func (w *Writer) InsertTransactionBase(
	ctx services.ConsumerCtx,
	txID ids.ID,
	chainID string,
	txType string,
	memo []byte,
	txBytes []byte,
	txfee uint64,
	genesis bool,
) error {
	if len(txBytes) > MaxSerializationLen {
		txBytes = []byte("")
	}
	if len(memo) > MaxMemoLen {
		memo = nil
	}

	t := &services.Transaction{
		ID:                     txID.String(),
		ChainID:                chainID,
		Type:                   txType,
		Memo:                   memo,
		CanonicalSerialization: txBytes,
		Txfee:                  txfee,
		Genesis:                genesis,
		CreatedAt:              ctx.Time(),
	}

	err := ctx.Persist().InsertTransaction(ctx.Ctx(), ctx.DB(), t, cfg.PerformUpdates)
	if err != nil {
		return w.stream.EventErr("InsertTransaction", err)
	}
	return nil
}

func (w *Writer) InsertTransactionIns(
	idx int,
	ctx services.ConsumerCtx,
	totalin uint64,
	in *avax.TransferableInput,
	txID ids.ID,
	creds []verify.Verifiable,
	unsignedBytes []byte,
	chainID string,
) (uint64, error) {
	var err error
	if in.AssetID() == w.avaxAssetID {
		totalin, err = math.Add64(totalin, in.Input().Amount())
		if err != nil {
			return 0, err
		}
	}

	inputID := in.TxID.Prefix(uint64(in.OutputIndex))

	outputsRedeeming := services.OutputsRedeeming{
		ID:                     inputID.String(),
		RedeemedAt:             ctx.Time(),
		RedeemingTransactionID: txID.String(),
		Amount:                 in.Input().Amount(),
		OutputIndex:            in.OutputIndex,
		Intx:                   in.TxID.String(),
		AssetID:                in.AssetID().String(),
		ChainID:                chainID,
		CreatedAt:              ctx.Time(),
	}

	err = ctx.Persist().InsertOutputsRedeeming(ctx.Ctx(), ctx.DB(), &outputsRedeeming, cfg.PerformUpdates)
	if err != nil {
		return 0, w.stream.EventErr("InsertOutputsRedeeming", err)
	}

	if idx < len(creds) {
		// For each signature we recover the public key and the data to the db
		cred, ok := creds[idx].(*secp256k1fx.Credential)
		if ok {
			for _, sig := range cred.Sigs {
				publicKey, err := ecdsaRecoveryFactory.RecoverPublicKey(unsignedBytes, sig[:])
				if err != nil {
					return 0, err
				}

				err = w.InsertAddressFromPublicKey(ctx, publicKey)
				if err != nil {
					return 0, err
				}
				err = w.InsertOutputAddress(ctx, inputID, publicKey.Address(), sig[:])
				if err != nil {
					return 0, err
				}
			}
		}
	}
	return totalin, nil
}

func (w *Writer) InsertTransactionOuts(
	idx uint32,
	ctx services.ConsumerCtx,
	totalout uint64,
	out *avax.TransferableOutput,
	txID ids.ID,
	chainID string,
	stake bool,
) (uint64, error) {
	var err error
	_, totalout, err = w.ProcessStateOut(ctx, out.Out, txID, idx, out.AssetID(), 0, totalout, chainID, stake)
	if err != nil {
		return 0, err
	}
	return totalout, nil
}

func (w *Writer) InsertOutput(
	ctx services.ConsumerCtx,
	txID ids.ID,
	idx uint32,
	assetID ids.ID,
	out *secp256k1fx.TransferOutput,
	outputType models.OutputType,
	groupID uint32,
	payload []byte,
	stakeLocktime uint64,
	chainID string,
	stake bool,
	frozen bool,
) error {
	outputID := txID.Prefix(uint64(idx))

<<<<<<< HEAD
	var err error
	_, err = ctx.DB().
		InsertInto("avm_outputs").
		Pair("id", outputID.String()).
		Pair("chain_id", chainID).
		Pair("transaction_id", txID.String()).
		Pair("output_index", idx).
		Pair("asset_id", assetID.String()).
		Pair("output_type", outputType).
		Pair("amount", out.Amount()).
		Pair("locktime", out.Locktime).
		Pair("threshold", out.Threshold).
		Pair("group_id", groupID).
		Pair("payload", payload).
		Pair("stake_locktime", stakeLocktime).
		Pair("stake", stake).
		Pair("frozen", frozen).
		Pair("created_at", ctx.Time()).
		ExecContext(ctx.Ctx())
	if err != nil && !db.ErrIsDuplicateEntryError(err) {
		return w.stream.EventErr("avm_outputs.insert", err)
	}
	if cfg.PerformUpdates {
		_, err = ctx.DB().
			Update("avm_outputs").
			Set("chain_id", chainID).
			Set("transaction_id", txID.String()).
			Set("output_index", idx).
			Set("asset_id", assetID.String()).
			Set("output_type", outputType).
			Set("amount", out.Amount()).
			Set("locktime", out.Locktime).
			Set("threshold", out.Threshold).
			Set("group_id", groupID).
			Set("payload", payload).
			Set("stake_locktime", stakeLocktime).
			Set("stake", stake).
			Set("frozen", frozen).
			Where("id = ?", outputID.String()).
			ExecContext(ctx.Ctx())
		if err != nil {
			return w.stream.EventErr("avm_outputs.update", err)
		}
=======
	output := &services.Outputs{
		ID:            outputID.String(),
		ChainID:       chainID,
		TransactionID: txID.String(),
		OutputIndex:   idx,
		AssetID:       assetID.String(),
		OutputType:    outputType,
		Amount:        out.Amount(),
		Locktime:      out.Locktime,
		Threshold:     out.Threshold,
		GroupID:       groupID,
		Payload:       payload,
		StakeLocktime: stakeLocktime,
		Stake:         stake,
		CreatedAt:     ctx.Time(),
	}

	err := ctx.Persist().InsertOutputs(ctx.Ctx(), ctx.DB(), output, cfg.PerformUpdates)
	if err != nil {
		return w.stream.EventErr("InsertOutputs", err)
>>>>>>> 269299b7
	}

	// Ingest each Output Address
	for _, addr := range out.Addresses() {
		addrBytes := [20]byte{}
		copy(addrBytes[:], addr)
		err = w.InsertOutputAddress(ctx, outputID, ids.ShortID(addrBytes), nil)
		if err != nil {
			return err
		}
	}
	return nil
}

func (w *Writer) InsertAddressFromPublicKey(
	ctx services.ConsumerCtx,
	publicKey crypto.PublicKey,
) error {
	_, err := ctx.DB().
		InsertInto("addresses").
		Pair("address", publicKey.Address().String()).
		Pair("public_key", publicKey.Bytes()).
		ExecContext(ctx.Ctx())

	if err != nil && !db.ErrIsDuplicateEntryError(err) {
		return ctx.Job().EventErr("addresses.insert", err)
	}
	return nil
}

func (w *Writer) InsertOutputAddress(
	ctx services.ConsumerCtx,
	outputID ids.ID,
	address ids.ShortID,
	sig []byte,
) error {
	_, err := ctx.DB().
		InsertInto("address_chain").
		Pair("address", address.String()).
		Pair("chain_id", w.chainID).
		Pair("created_at", ctx.Time()).
		ExecContext(ctx.Ctx())
	if err != nil && !db.ErrIsDuplicateEntryError(err) {
		return w.stream.EventErr("address_chain.insert", err)
	}

	builder := ctx.DB().
		InsertInto("avm_output_addresses").
		Pair("output_id", outputID.String()).
		Pair("address", address.String()).
		Pair("created_at", ctx.Time())

	if sig != nil {
		builder = builder.Pair("redeeming_signature", sig)
	}

	_, err = builder.ExecContext(ctx.Ctx())
	switch {
	case err == nil:
		return nil
	case !db.ErrIsDuplicateEntryError(err):
		return ctx.Job().EventErr("avm_output_addresses.insert", err)
	case sig == nil:
		return nil
	}

	_, err = ctx.DB().
		Update("avm_output_addresses").
		Set("redeeming_signature", sig).
		Where("output_id = ? and address = ?", outputID.String(), address.String()).
		ExecContext(ctx.Ctx())
	if err != nil {
		return ctx.Job().EventErr("avm_output_addresses.update", err)
	}

	return nil
}

func (w *Writer) ProcessStateOut(
	ctx services.ConsumerCtx,
	out verify.State,
	txID ids.ID,
	outputCount uint32,
	assetID ids.ID,
	amount uint64,
	totalout uint64,
	chainID string,
	stake bool,
) (uint64, uint64, error) {
	xOut := func(oo secp256k1fx.OutputOwners) *secp256k1fx.TransferOutput {
		return &secp256k1fx.TransferOutput{OutputOwners: oo}
	}

	var err error

	switch typedOut := out.(type) {
	case *platformvm.StakeableLockOut:
		xOut, ok := typedOut.TransferableOut.(*secp256k1fx.TransferOutput)
		if !ok {
			return 0, 0, fmt.Errorf("invalid type *secp256k1fx.TransferOutput")
		}
		if assetID == w.avaxAssetID {
			totalout, err = math.Add64(totalout, xOut.Amt)
			if err != nil {
				return 0, 0, err
			}
		}

		// these would be from genesis, and they are stake..
		stake = true

		err = w.InsertOutput(
			ctx,
			txID,
			outputCount,
			assetID,
			xOut,
			models.OutputTypesSECP2556K1Transfer,
			0,
			nil,
			typedOut.Locktime,
			chainID,
			stake,
			false,
		)
		if err != nil {
			return 0, 0, err
		}
	case *secp256k1fx.ManagedAssetStatusOutput:
		err = w.InsertOutput(
			ctx,
			txID,
			outputCount,
			assetID,
			xOut(typedOut.Mgr),
			models.OutputTypesSECP2556K1Transfer,
			0,
			nil,
			0,
			chainID,
			stake,
			typedOut.IsFrozen,
		)
		if err != nil {
			return 0, 0, err
		}
	case *nftfx.TransferOutput:
		err = w.InsertOutput(
			ctx,
			txID,
			outputCount,
			assetID,
			xOut(typedOut.OutputOwners),
			models.OutputTypesNFTTransfer,
			typedOut.GroupID,
			typedOut.Payload,
			0,
			chainID,
			stake,
			false,
		)
		if err != nil {
			return 0, 0, err
		}
	case *nftfx.MintOutput:
		err = w.InsertOutput(
			ctx,
			txID,
			outputCount,
			assetID,
			xOut(typedOut.OutputOwners),
			models.OutputTypesNFTMint,
			typedOut.GroupID,
			nil,
			0,
			chainID,
			stake,
			false,
		)
		if err != nil {
			return 0, 0, err
		}
	case *secp256k1fx.MintOutput:
		err = w.InsertOutput(
			ctx,
			txID,
			outputCount,
			assetID,
			xOut(typedOut.OutputOwners),
			models.OutputTypesSECP2556K1Mint,
			0,
			nil,
			0,
			chainID,
			stake,
			false,
		)
		if err != nil {
			return 0, 0, err
		}
	case *secp256k1fx.TransferOutput:
		if assetID == w.avaxAssetID {
			totalout, err = math.Add64(totalout, typedOut.Amount())
			if err != nil {
				return 0, 0, err
			}
		}
		err = w.InsertOutput(
			ctx,
			txID,
			outputCount,
			assetID,
			typedOut,
			models.OutputTypesSECP2556K1Transfer,
			0,
			nil,
			0,
			chainID,
			stake,
			false,
		)
		if err != nil {
			return 0, 0, err
		}
		amount, err = math.Add64(amount, typedOut.Amount())
		if err != nil {
			return 0, 0, ctx.Job().EventErr("add_to_amount", err)
		}
	default:
		return 0, 0, ctx.Job().EventErr("assertion_to_output", fmt.Errorf("unknown type %s", reflect.TypeOf(out)))
	}

	return amount, totalout, nil
}<|MERGE_RESOLUTION|>--- conflicted
+++ resolved
@@ -260,51 +260,6 @@
 ) error {
 	outputID := txID.Prefix(uint64(idx))
 
-<<<<<<< HEAD
-	var err error
-	_, err = ctx.DB().
-		InsertInto("avm_outputs").
-		Pair("id", outputID.String()).
-		Pair("chain_id", chainID).
-		Pair("transaction_id", txID.String()).
-		Pair("output_index", idx).
-		Pair("asset_id", assetID.String()).
-		Pair("output_type", outputType).
-		Pair("amount", out.Amount()).
-		Pair("locktime", out.Locktime).
-		Pair("threshold", out.Threshold).
-		Pair("group_id", groupID).
-		Pair("payload", payload).
-		Pair("stake_locktime", stakeLocktime).
-		Pair("stake", stake).
-		Pair("frozen", frozen).
-		Pair("created_at", ctx.Time()).
-		ExecContext(ctx.Ctx())
-	if err != nil && !db.ErrIsDuplicateEntryError(err) {
-		return w.stream.EventErr("avm_outputs.insert", err)
-	}
-	if cfg.PerformUpdates {
-		_, err = ctx.DB().
-			Update("avm_outputs").
-			Set("chain_id", chainID).
-			Set("transaction_id", txID.String()).
-			Set("output_index", idx).
-			Set("asset_id", assetID.String()).
-			Set("output_type", outputType).
-			Set("amount", out.Amount()).
-			Set("locktime", out.Locktime).
-			Set("threshold", out.Threshold).
-			Set("group_id", groupID).
-			Set("payload", payload).
-			Set("stake_locktime", stakeLocktime).
-			Set("stake", stake).
-			Set("frozen", frozen).
-			Where("id = ?", outputID.String()).
-			ExecContext(ctx.Ctx())
-		if err != nil {
-			return w.stream.EventErr("avm_outputs.update", err)
-		}
-=======
 	output := &services.Outputs{
 		ID:            outputID.String(),
 		ChainID:       chainID,
@@ -319,13 +274,13 @@
 		Payload:       payload,
 		StakeLocktime: stakeLocktime,
 		Stake:         stake,
+		Frozen:        frozen,
 		CreatedAt:     ctx.Time(),
 	}
 
 	err := ctx.Persist().InsertOutputs(ctx.Ctx(), ctx.DB(), output, cfg.PerformUpdates)
 	if err != nil {
 		return w.stream.EventErr("InsertOutputs", err)
->>>>>>> 269299b7
 	}
 
 	// Ingest each Output Address
